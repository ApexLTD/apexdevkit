--- conflicted
+++ resolved
@@ -280,22 +280,17 @@
             response_model=self.schema.for_item(),
             include_in_schema=is_documented,
         )
-<<<<<<< HEAD
-        def read_one(parent_id: parent_id_type, item_id: id_type) -> _Response:
-            try:
-                service = self.infra.with_parent(parent_id).build()
-            except DoesNotExistError as e:
-                return JSONResponse(
-                    RestfulResponse(RestfulName(self.parent)).not_found(e), 404
-                )
-=======
         def read_one(
             user: Annotated[Any, Depends(extract_user)],
             parent_id: parent_id_type,
             item_id: id_type,
         ) -> _Response:
-            service = self.infra.with_user(user).with_parent(parent_id).build()
->>>>>>> fb7b929f
+            try:
+                service = self.infra.with_user(user).with_parent(parent_id).build()
+            except DoesNotExistError as e:
+                return JSONResponse(
+                    RestfulResponse(RestfulName(self.parent)).not_found(e), 404
+                )
 
             try:
                 return self.response.found_one(service.read_one(item_id))
@@ -321,21 +316,16 @@
             response_model=self.schema.for_collection(),
             include_in_schema=is_documented,
         )
-<<<<<<< HEAD
-        def read_all(parent_id: parent_id_type) -> _Response:
-            try:
-                service = self.infra.with_parent(parent_id).build()
-            except DoesNotExistError as e:
-                return JSONResponse(
-                    RestfulResponse(RestfulName(self.parent)).not_found(e), 404
-                )
-=======
         def read_all(
             user: Annotated[Any, Depends(extract_user)],
             parent_id: parent_id_type,
         ) -> _Response:
-            service = self.infra.with_user(user).with_parent(parent_id).build()
->>>>>>> fb7b929f
+            try:
+                service = self.infra.with_user(user).with_parent(parent_id).build()
+            except DoesNotExistError as e:
+                return JSONResponse(
+                    RestfulResponse(RestfulName(self.parent)).not_found(e), 404
+                )
 
             return self.response.found_many(list(service.read_all()))
 
@@ -369,17 +359,12 @@
             item_id: id_type,
             updates: update_type,
         ) -> _Response:
-<<<<<<< HEAD
-            try:
-                service = self.infra.with_parent(parent_id).build()
-            except DoesNotExistError as e:
-                return JSONResponse(
-                    RestfulResponse(RestfulName(self.parent)).not_found(e), 404
-                )
-=======
-            service = self.infra.with_user(user).with_parent(parent_id).build()
-
->>>>>>> fb7b929f
+            try:
+                service = self.infra.with_user(user).with_parent(parent_id).build()
+            except DoesNotExistError as e:
+                return JSONResponse(
+                    RestfulResponse(RestfulName(self.parent)).not_found(e), 404
+                )
             try:
                 service.update_one(item_id, **updates)
             except DoesNotExistError as e:
@@ -412,22 +397,17 @@
             response_model=self.schema.for_no_data(),
             include_in_schema=is_documented,
         )
-<<<<<<< HEAD
-        def update_many(parent_id: parent_id_type, items: collection_type) -> _Response:
-            try:
-                service = self.infra.with_parent(parent_id).build()
-            except DoesNotExistError as e:
-                return JSONResponse(
-                    RestfulResponse(RestfulName(self.parent)).not_found(e), 404
-                )
-=======
         def update_many(
             user: Annotated[Any, Depends(extract_user)],
             parent_id: parent_id_type,
             items: collection_type,
         ) -> _Response:
-            service = self.infra.with_user(user).with_parent(parent_id).build()
->>>>>>> fb7b929f
+            try:
+                service = self.infra.with_user(user).with_parent(parent_id).build()
+            except DoesNotExistError as e:
+                return JSONResponse(
+                    RestfulResponse(RestfulName(self.parent)).not_found(e), 404
+                )
 
             service.update_many(items)
 
